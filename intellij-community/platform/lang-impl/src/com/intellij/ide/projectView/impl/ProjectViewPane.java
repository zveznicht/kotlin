// Copyright 2000-2019 JetBrains s.r.o. Use of this source code is governed by the Apache 2.0 license that can be found in the LICENSE file.

package com.intellij.ide.projectView.impl;

import com.intellij.icons.AllIcons;
import com.intellij.ide.IdeBundle;
import com.intellij.ide.SelectInTarget;
import com.intellij.ide.impl.ProjectPaneSelectInTarget;
import com.intellij.ide.projectView.BaseProjectTreeBuilder;
import com.intellij.ide.projectView.ProjectView;
import com.intellij.ide.projectView.ProjectViewSettings;
import com.intellij.ide.projectView.ViewSettings;
import com.intellij.ide.projectView.impl.nodes.*;
import com.intellij.ide.scratch.ScratchProjectViewPane;
import com.intellij.ide.scratch.ScratchUtil;
import com.intellij.ide.util.treeView.AbstractTreeBuilder;
import com.intellij.ide.util.treeView.AbstractTreeNode;
import com.intellij.ide.util.treeView.AbstractTreeUpdater;
import com.intellij.openapi.actionSystem.AnActionEvent;
import com.intellij.openapi.actionSystem.DefaultActionGroup;
import com.intellij.openapi.project.DumbAwareAction;
import com.intellij.openapi.project.DumbService;
import com.intellij.openapi.project.Project;
import com.intellij.openapi.roots.ProjectFileIndex;
import com.intellij.openapi.roots.ProjectRootManager;
import com.intellij.openapi.util.Comparing;
import com.intellij.openapi.util.JDOMExternalizerUtil;
import com.intellij.openapi.util.registry.Registry;
import com.intellij.openapi.vfs.VirtualFile;
import com.intellij.openapi.vfs.newvfs.ArchiveFileSystem;
import com.intellij.psi.PsiDirectory;
import com.intellij.util.PlatformUtils;
import org.jdom.Element;
import org.jetbrains.annotations.NonNls;
import org.jetbrains.annotations.NotNull;

import javax.swing.*;
import javax.swing.tree.DefaultMutableTreeNode;
import javax.swing.tree.DefaultTreeModel;
import javax.swing.tree.TreeModel;
import java.awt.*;

import static com.intellij.openapi.module.ModuleGrouperKt.isQualifiedModuleNamesEnabled;
import static java.awt.EventQueue.isDispatchThread;

public class ProjectViewPane extends AbstractProjectViewPSIPane {
  @NonNls public static final String ID = "ProjectPane";
  private static final String USE_FILE_NESTING_RULES = "use-file-nesting-rules";

  private boolean myUseFileNestingRules = true;

  public ProjectViewPane(Project project) {
    super(project);
  }

  @NotNull
  @Override
  public String getTitle() {
    return IdeBundle.message("title.project");
  }

  @Override
  @NotNull
  public String getId() {
    return ID;
  }

  @NotNull
  @Override
  public Icon getIcon() {
    return AllIcons.General.ProjectTab;
  }


  @NotNull
  @Override
  public SelectInTarget createSelectInTarget() {
    return new ProjectPaneSelectInTarget(myProject);
  }

  @NotNull
  @Override
  protected AbstractTreeUpdater createTreeUpdater(@NotNull AbstractTreeBuilder treeBuilder) {
    return new ProjectViewTreeUpdater(treeBuilder);
  }

  @NotNull
  @Override
  protected ProjectAbstractTreeStructureBase createStructure() {
    return new ProjectViewPaneTreeStructure();
  }

  @NotNull
  @Override
  protected ProjectViewTree createTree(@NotNull DefaultTreeModel treeModel) {
    return new ProjectViewTree(treeModel) {
      @Override
      public String toString() {
        return getTitle() + " " + super.toString();
      }

      @Override
      public void setFont(Font font) {
        if (Registry.is("bigger.font.in.project.view")) {
          font = font.deriveFont(font.getSize() + 1.0f);
        }
        super.setFont(font);
      }
    };
  }

  @NotNull
  public String getComponentName() {
    return "ProjectPane";
  }

  @Override
  public void readExternal(@NotNull Element element) {
    super.readExternal(element);
    String useFileNestingRules = JDOMExternalizerUtil.readField(element, USE_FILE_NESTING_RULES);
    myUseFileNestingRules = useFileNestingRules == null || Boolean.parseBoolean(useFileNestingRules);
  }

  @Override
  public void writeExternal(Element element) {
    super.writeExternal(element);
    if (!myUseFileNestingRules) {
      JDOMExternalizerUtil.writeField(element, USE_FILE_NESTING_RULES, String.valueOf(false));
    }
  }

  @Override
  public void addToolbarActions(@NotNull DefaultActionGroup actionGroup) {
    actionGroup.addAction(new ConfigureFilesNestingAction()).setAsSecondary(true);
  }

  /**
   * @return {@code true} if 'Project View' have more than one top-level module node or have top-level module group nodes
   */
  private boolean hasSeveralTopLevelModuleNodes() {
    if (!isDispatchThread()) return true; // do not check nodes during building
    // TODO: have to rewrite this logic without using walking in a tree
    TreeModel treeModel = myTree.getModel();
    Object root = treeModel.getRoot();
    int count = treeModel.getChildCount(root);
    if (count <= 1) return false;
    int moduleNodes = 0;
    for (int i = 0; i < count; i++) {
      Object child = treeModel.getChild(root, i);
      if (child instanceof DefaultMutableTreeNode) {
        Object node = ((DefaultMutableTreeNode)child).getUserObject();
        if (node instanceof ProjectViewModuleNode || node instanceof PsiDirectoryNode) {
          moduleNodes++;
          if (moduleNodes > 1) {
            return true;
          }
        }
        else if (node instanceof ModuleGroupNode) {
          return true;
        }
      }
    }
    return false;
  }

  boolean isUseFileNestingRules() {
    return myUseFileNestingRules;
  }

  // should be first
  @Override
  public int getWeight() {
    return 0;
  }

  private final class ProjectViewTreeUpdater extends AbstractTreeUpdater {
    private ProjectViewTreeUpdater(final AbstractTreeBuilder treeBuilder) {
      super(treeBuilder);
    }

    @Override
    public boolean addSubtreeToUpdateByElement(@NotNull Object element) {
      if (element instanceof PsiDirectory && !myProject.isDisposed()) {
        final PsiDirectory dir = (PsiDirectory)element;
        final ProjectTreeStructure treeStructure = (ProjectTreeStructure)myTreeStructure;
        PsiDirectory dirToUpdateFrom = dir;

        // optimization
        // isEmptyMiddleDirectory can be slow when project VFS is not fully loaded (initial dumb mode).
        // It's easiest to disable the optimization in any dumb mode
        if (!treeStructure.isFlattenPackages() && treeStructure.isHideEmptyMiddlePackages() && !DumbService.isDumb(myProject)) {
          while (dirToUpdateFrom != null && ProjectViewDirectoryHelper.getInstance(myProject).isEmptyMiddleDirectory(dirToUpdateFrom, true)) {
            dirToUpdateFrom = dirToUpdateFrom.getParentDirectory();
          }
        }
        boolean addedOk;
        while (!(addedOk = super.addSubtreeToUpdateByElement(dirToUpdateFrom == null? myTreeStructure.getRootElement() : dirToUpdateFrom))) {
          if (dirToUpdateFrom == null) {
            break;
          }
          dirToUpdateFrom = dirToUpdateFrom.getParentDirectory();
        }
        return addedOk;
      }

      return super.addSubtreeToUpdateByElement(element);
    }
  }

  private final class ProjectViewPaneTreeStructure extends ProjectTreeStructure implements ProjectViewSettings {
    ProjectViewPaneTreeStructure() {
      super(ProjectViewPane.this.myProject, ID);
    }

    @Override
    protected AbstractTreeNode<?> createRoot(@NotNull Project project, @NotNull ViewSettings settings) {
      return new ProjectViewProjectNode(project, settings);
    }

    @Override
    public boolean isShowExcludedFiles() {
      return ProjectView.getInstance(myProject).isShowExcludedFiles(ID);
    }

    @Override
<<<<<<< HEAD
=======
    public boolean isShowLibraryContents() {
      return true;
    }

    @Override
>>>>>>> 93b17785
    public boolean isShowVisibilityIcons() {
      return ProjectView.getInstance(myProject).isShowVisibilityIcons(ID);
    }

    @Override
    public boolean isUseFileNestingRules() {
      return myUseFileNestingRules;
    }

    @Override
    public boolean isToBuildChildrenInBackground(@NotNull Object element) {
      return Registry.is("ide.projectView.ProjectViewPaneTreeStructure.BuildChildrenInBackground");
    }
  }

  private class ConfigureFilesNestingAction extends DumbAwareAction {
    private ConfigureFilesNestingAction() {
      super(IdeBundle.message("action.file.nesting.in.project.view"));
    }

    @Override
    public void update(@NotNull final AnActionEvent e) {
      final ProjectView projectView = ProjectView.getInstance(myProject);
      e.getPresentation().setEnabledAndVisible(projectView.getCurrentProjectViewPane() == ProjectViewPane.this);
    }

    @Override
    public void actionPerformed(@NotNull final AnActionEvent e) {
      final FileNestingInProjectViewDialog dialog = new FileNestingInProjectViewDialog(myProject);
      dialog.reset(myUseFileNestingRules);
      dialog.show();
      if (dialog.isOK()) {
        dialog.apply(useFileNestingRules -> {
          myUseFileNestingRules = useFileNestingRules;
          ProjectViewState.getInstance(myProject).setUseFileNestingRules(useFileNestingRules);
          ProjectViewState.getDefaultInstance().setUseFileNestingRules(useFileNestingRules);
        });
        updateFromRoot(true);
      }
    }
  }

  @Override
  protected BaseProjectTreeBuilder createBuilder(@NotNull DefaultTreeModel model) {
    return null;
  }

  public static boolean canBeSelectedInProjectView(@NotNull Project project, @NotNull VirtualFile file) {
    final VirtualFile archiveFile;

    if(file.getFileSystem() instanceof ArchiveFileSystem)
      archiveFile = ((ArchiveFileSystem)file.getFileSystem()).getLocalByEntry(file);
    else
      archiveFile = null;

    ProjectFileIndex index = ProjectRootManager.getInstance(project).getFileIndex();
    return (archiveFile != null && index.getContentRootForFile(archiveFile, false) != null) ||
           index.getContentRootForFile(file, false) != null ||
           index.isInLibrary(file) ||
           Comparing.equal(file.getParent(), project.getBaseDir()) ||
           ScratchProjectViewPane.isScratchesMergedIntoProjectTab() && ScratchUtil.isScratch(file);
  }

  @Override
  public boolean supportsFlattenModules() {
    return PlatformUtils.isIntelliJ() && isQualifiedModuleNamesEnabled(myProject) && hasSeveralTopLevelModuleNodes();
  }

  @Override
  public boolean supportsShowExcludedFiles() {
    return true;
  }
}<|MERGE_RESOLUTION|>--- conflicted
+++ resolved
@@ -223,14 +223,11 @@
     }
 
     @Override
-<<<<<<< HEAD
-=======
     public boolean isShowLibraryContents() {
       return true;
     }
 
     @Override
->>>>>>> 93b17785
     public boolean isShowVisibilityIcons() {
       return ProjectView.getInstance(myProject).isShowVisibilityIcons(ID);
     }
