--- conflicted
+++ resolved
@@ -26,10 +26,7 @@
 
   public boolean groupByServiceGroups = true;
   public boolean groupByContributor;
-<<<<<<< HEAD
-=======
   public boolean isSelected;
->>>>>>> 93b17785
 
   public String viewType = "";
   public List<ServiceState> roots = new SmartList<>();
