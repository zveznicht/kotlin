LineBreakpoint created at frameSharedVar.kt:7
!JDK_HOME!\bin\java -agentlib:jdwp=transport=dt_socket,address=!HOST_NAME!:!HOST_PORT!,suspend=y,server=n -Dfile.encoding=!FILE_ENCODING! -classpath !APP_PATH!\classes;!KOTLIN_RUNTIME!;!CUSTOM_LIBRARY!;!RT_JAR! frameSharedVar.FrameSharedVarPackage
Connected to the target VM, address: '!HOST_NAME!:PORT_NAME!', transport: 'socket'
frameSharedVar.kt:6
package frameSharedVar

fun main(args: Array<String>) {
    var var1 = 1
    foo {
        //Breakpoint!
        var1 = 2
    }
}

fun foo(f: () -> Unit) {
    f()
}

// PRINT_FRAME
<<<<<<< HEAD
 frame    = invoke():7, FrameSharedVarPackage$main$1 {frameSharedVar}
   this     = this = {frameSharedVar.FrameSharedVarPackage$main$1@uniqueID}"kotlin.Function0<kotlin.Unit>"
     field    = $var1: kotlin.jvm.internal.Ref$IntRef = {kotlin.jvm.internal.Ref$IntRef@uniqueID}"1"
=======
 frame    = invoke():7, FrameSharedVarPackage$@packagePartHASH$main$1 {frameSharedVar}
   this     = this = {frameSharedVar.FrameSharedVarPackage$@packagePartHASH$main$1@uniqueID}kotlin.Function0<kotlin.Unit>
     field    = $var1: kotlin.jvm.internal.Ref$IntRef = {kotlin.jvm.internal.Ref$IntRef@uniqueID}1
>>>>>>> da159c1e
       field    = element: int = 1
Disconnected from the target VM, address: '!HOST_NAME!:PORT_NAME!', transport: 'socket'

Process finished with exit code 0<|MERGE_RESOLUTION|>--- conflicted
+++ resolved
@@ -17,15 +17,9 @@
 }
 
 // PRINT_FRAME
-<<<<<<< HEAD
- frame    = invoke():7, FrameSharedVarPackage$main$1 {frameSharedVar}
-   this     = this = {frameSharedVar.FrameSharedVarPackage$main$1@uniqueID}"kotlin.Function0<kotlin.Unit>"
+ frame    = invoke():7, FrameSharedVarPackage$@packagePartHASH$main$1 {frameSharedVar}
+   this     = this = {frameSharedVar.FrameSharedVarPackage$@packagePartHASH$main$1@uniqueID}"kotlin.Function0<kotlin.Unit>"
      field    = $var1: kotlin.jvm.internal.Ref$IntRef = {kotlin.jvm.internal.Ref$IntRef@uniqueID}"1"
-=======
- frame    = invoke():7, FrameSharedVarPackage$@packagePartHASH$main$1 {frameSharedVar}
-   this     = this = {frameSharedVar.FrameSharedVarPackage$@packagePartHASH$main$1@uniqueID}kotlin.Function0<kotlin.Unit>
-     field    = $var1: kotlin.jvm.internal.Ref$IntRef = {kotlin.jvm.internal.Ref$IntRef@uniqueID}1
->>>>>>> da159c1e
        field    = element: int = 1
 Disconnected from the target VM, address: '!HOST_NAME!:PORT_NAME!', transport: 'socket'
 
