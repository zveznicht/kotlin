--- conflicted
+++ resolved
@@ -462,8 +462,6 @@
         //    assertFalse(IterableWrapper(linkedList<Int>()).contains(15))
     }
 
-<<<<<<< HEAD
-=======
     test fun sortBy() {
         expect(arrayList("two" to 2, "three" to 3)) {
             arrayList("three" to 3, "two" to 2).sortBy { it._2 }
@@ -476,7 +474,6 @@
         }
     }
 
->>>>>>> 95f61eff
     class IterableWrapper<T>(collection : java.lang.Iterable<T>) : java.lang.Iterable<T> {
         private val collection = collection
 
